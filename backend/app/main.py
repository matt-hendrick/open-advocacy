--- conflicted
+++ resolved
@@ -25,11 +25,8 @@
     title="Open Advocacy API",
     description="API for connecting citizens with representatives and tracking advocacy projects",
     version="0.1.0",
-<<<<<<< HEAD
     root_path="/",
-=======
     redirect_slashes=False,  # This has been added as some deployment environments enforce this (so this helps detecting problems in dev)
->>>>>>> 594ca7c5
 )
 
 # Add CORS middleware for development
