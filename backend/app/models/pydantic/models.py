from pydantic import BaseModel, Field, validator
import json
from typing import Any, Union
from enum import Enum
from datetime import datetime
from uuid import uuid4, UUID


class ProjectStatus(str, Enum):
    DRAFT = "draft"
    ACTIVE = "active"
    COMPLETED = "completed"
    ARCHIVED = "archived"


class EntityStatus(str, Enum):
    SOLID_APPROVAL = "solid_approval"
    LEANING_APPROVAL = "leaning_approval"
    NEUTRAL = "neutral"
    LEANING_DISAPPROVAL = "leaning_disapproval"
    SOLID_DISAPPROVAL = "solid_disapproval"
    UNKNOWN = "unknown"


class UserRole(str, Enum):
    SUPER_ADMIN = "super_admin"
    GROUP_ADMIN = "group_admin"
    EDITOR = "editor"
    VIEWER = "viewer"


class UserRole(str, Enum):
    SUPER_ADMIN = "super_admin"
    GROUP_ADMIN = "group_admin"
    EDITOR = "editor"
    VIEWER = "viewer"


class EntityBase(BaseModel):
    name: str
    title: str | None = None
    entity_type: str  # e.g., "alderman", "state_rep", "mayor"
    email: str | None = None
    phone: str | None = None
    website: str | None = None
    address: str | None = None
    jurisdiction_id: UUID
    district_id: UUID
    image_url: str | None = None


class EntityCreate(EntityBase):
    jurisdiction_id: UUID


class Entity(EntityBase):
    id: UUID = Field(default_factory=uuid4)
    jurisdiction_name: str | None = None
    district_name: str | None = None

    class Config:
        from_attributes = True


class JurisdictionBase(BaseModel):
    name: str
    description: str | None = None
    level: str  # city, state, federal


class Jurisdiction(JurisdictionBase):
    id: UUID = Field(default_factory=uuid4)
    created_at: datetime = Field(default_factory=datetime.now)

    class Config:
        from_attributes = True


class DistrictBase(BaseModel):
    name: str
    code: str | None = None
    jurisdiction_id: UUID


class District(DistrictBase):
    id: UUID = Field(default_factory=uuid4)
    boundary: Union[dict[str, Any], str] | None = None

    @validator("boundary")
    def parse_boundary(cls, v):
        if isinstance(v, str):
            try:
                return json.loads(v)
            except Exception:
                return v
        return v

    class Config:
        from_attributes = True


class EntityStatusRecord(BaseModel):
    id: UUID = Field(default_factory=uuid4)
    entity_id: UUID
    project_id: UUID
    status: EntityStatus = EntityStatus.UNKNOWN
    notes: str | None = None
    updated_at: datetime = Field(default_factory=datetime.now)
    updated_by: str

    class Config:
        from_attributes = True


class StatusDistribution(BaseModel):
    solid_approval: int = 0
    leaning_approval: int = 0
    neutral: int = 0
    leaning_disapproval: int = 0
    solid_disapproval: int = 0
    unknown: int = 0
    total: int = 0


class GroupBase(BaseModel):
    name: str
    description: str | None = None
    is_public: bool = True


class Group(GroupBase):
    id: UUID = Field(default_factory=uuid4)
    created_at: datetime = Field(default_factory=datetime.now)

    class Config:
        from_attributes = True


class ProjectBase(BaseModel):
    title: str
    description: str | None = None
    status: ProjectStatus = ProjectStatus.DRAFT
    active: bool = True
    link: str | None = None
    preferred_status: EntityStatus = EntityStatus.SOLID_APPROVAL
    template_response: str | None = None
    jurisdiction_id: UUID | None = None
    group_id: UUID | None = None
    is_public: bool = True


class Project(ProjectBase):
    id: UUID = Field(default_factory=uuid4)
    created_by: str | None = None
    created_at: datetime = Field(default_factory=datetime.now)
    updated_at: datetime = Field(default_factory=datetime.now)
    status_distribution: StatusDistribution | None = None
    jurisdiction_name: str | None = None

    class Config:
        from_attributes = True


class AddressLookupRequest(BaseModel):
    address: str


class UserBase(BaseModel):
    email: str
    name: str
    group_id: UUID
    role: str  # Enum: "super_admin", "group_admin", "editor", "viewer"
    is_active: bool = True


class UserCreate(UserBase):
    password: str


class User(UserBase):
    id: UUID = Field(default_factory=uuid4)
    created_at: datetime = Field(default_factory=datetime.now)
    last_login: datetime | None = None
<<<<<<< HEAD

    class Config:
        from_attributes = True
=======
    hashed_password: str

    class Config:
        from_attributes = True
        exclude = {"hashed_password"}
>>>>>>> 7d42d47c
<|MERGE_RESOLUTION|>--- conflicted
+++ resolved
@@ -181,14 +181,8 @@
     id: UUID = Field(default_factory=uuid4)
     created_at: datetime = Field(default_factory=datetime.now)
     last_login: datetime | None = None
-<<<<<<< HEAD
-
-    class Config:
-        from_attributes = True
-=======
     hashed_password: str
 
     class Config:
         from_attributes = True
-        exclude = {"hashed_password"}
->>>>>>> 7d42d47c
+        exclude = {"hashed_password"}