--- conflicted
+++ resolved
@@ -28,11 +28,9 @@
     GEOCODING_SERVICE: str | None = None  # "google", "mapbox", etc.
     GEOCODING_API_KEY: str | None = None
 
-<<<<<<< HEAD
     ALLOWED_ORIGIN: str | None = None
-=======
+    
     OPENSTATES_API_KEY: str | None = None
->>>>>>> 594ca7c5
 
     class Config:
         env_file = os.path.join(BASE_DIR, ".env")
